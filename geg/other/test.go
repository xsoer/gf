--- conflicted
+++ resolved
@@ -1,24 +1,5 @@
 package main
 
-<<<<<<< HEAD
-import "fmt"
-
-const (
-    CREATE = 1 << iota
-    WRITE
-    REMOVE
-    RENAME
-    CHMOD
-)
-
-
-func main(){
-
-    fmt.Println(CREATE)
-    fmt.Println(WRITE)
-    fmt.Println(REMOVE)
-    fmt.Println(RENAME)
-=======
 import (
     "fmt"
     "gitee.com/johng/gf/g/util/gvalid"
@@ -34,5 +15,4 @@
     }
     m := gvalid.CheckMap(data, rules)
     fmt.Println(m)
->>>>>>> b8964f07
 }