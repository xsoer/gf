--- conflicted
+++ resolved
@@ -13,11 +13,7 @@
 	"github.com/gogf/gf/v2/os/gproc"
 	"github.com/gogf/gf/v2/os/gtime"
 	"github.com/gogf/gf/v2/os/gtimer"
-<<<<<<< HEAD
 	"github.com/gogf/gf/v2/text/gregex"
-	"github.com/gogf/gf/v2/text/gstr"
-=======
->>>>>>> 384fb3c4
 	"github.com/gogf/gf/v2/util/gtag"
 )
 
@@ -51,17 +47,11 @@
 The "run" command is used for running go codes with hot-compiled-like feature,
 which compiles and runs the go codes asynchronously when codes change.
 `
-<<<<<<< HEAD
 	cRunFileBrief           = `building file path.`
 	cRunPathBrief           = `output directory path for built binary file. it's "manifest/output" in default`
 	cRunExtraBrief          = `the same options as "go run"/"go build" except some options as follows defined`
+	cRunArgsBrief           = `custom arguments for your process`
 	cRunExcludeDirExprBrief = `exclude directory expression, which is used for excluding some directories from watching.`
-=======
-	cRunFileBrief  = `building file path.`
-	cRunPathBrief  = `output directory path for built binary file. it's "manifest/output" in default`
-	cRunExtraBrief = `the same options as "go run"/"go build" except some options as follows defined`
-	cRunArgsBrief  = `custom arguments for your process`
->>>>>>> 384fb3c4
 )
 
 var (
@@ -70,7 +60,6 @@
 
 func init() {
 	gtag.Sets(g.MapStrStr{
-<<<<<<< HEAD
 		`cRunUsage`:               cRunUsage,
 		`cRunBrief`:               cRunBrief,
 		`cRunEg`:                  cRunEg,
@@ -78,35 +67,19 @@
 		`cRunFileBrief`:           cRunFileBrief,
 		`cRunPathBrief`:           cRunPathBrief,
 		`cRunExtraBrief`:          cRunExtraBrief,
+		`cRunArgsBrief`:           cRunArgsBrief,
 		`cRunExcludeDirExprBrief`: cRunExcludeDirExprBrief,
-=======
-		`cRunUsage`:      cRunUsage,
-		`cRunBrief`:      cRunBrief,
-		`cRunEg`:         cRunEg,
-		`cRunDc`:         cRunDc,
-		`cRunFileBrief`:  cRunFileBrief,
-		`cRunPathBrief`:  cRunPathBrief,
-		`cRunExtraBrief`: cRunExtraBrief,
-		`cRunArgsBrief`:  cRunArgsBrief,
->>>>>>> 384fb3c4
 	})
 }
 
 type (
 	cRunInput struct {
-<<<<<<< HEAD
 		g.Meta         `name:"run"`
 		File           string `name:"FILE"  arg:"true" brief:"{cRunFileBrief}" v:"required"`
 		Path           string `name:"path"  short:"p"  brief:"{cRunPathBrief}" d:"./"`
 		Extra          string `name:"extra" short:"e"  brief:"{cRunExtraBrief}"`
+		Args           string `name:"args"  short:"a"  brief:"{cRunArgsBrief}"`
 		ExcludeDirExpr string `name:"excludeDirExpr" short:"d" brief:"{cRunExcludeDirExprBrief}"`
-=======
-		g.Meta `name:"run"`
-		File   string `name:"FILE"  arg:"true" brief:"{cRunFileBrief}" v:"required"`
-		Path   string `name:"path"  short:"p"  brief:"{cRunPathBrief}" d:"./"`
-		Extra  string `name:"extra" short:"e"  brief:"{cRunExtraBrief}"`
-		Args   string `name:"args"  short:"a"  brief:"{cRunArgsBrief}"`
->>>>>>> 384fb3c4
 	}
 	cRunOutput struct{}
 )
