language: go

go:
<<<<<<< HEAD
- "1.10.x"
- "1.11.x"
- "1.12.x"
=======
  - "1.11.x"
  - "1.12.x"
>>>>>>> fc909a3d

branches:
  only:
  - master
  - develop

env:
- GO111MODULE=on

services:
- mysql
- redis-server

addons:
  hosts:
  - local

before_install:
- pwd

install:
- cat /etc/hosts

script:
- cd g
- GOARCH=386 go test -v ./...
- GOARCH=amd64 go test -v ./... -race -coverprofile=coverage.txt -covermode=atomic

after_success:
- bash <(curl -s https://codecov.io/bash)


<|MERGE_RESOLUTION|>--- conflicted
+++ resolved
@@ -1,14 +1,8 @@
 language: go
 
 go:
-<<<<<<< HEAD
-- "1.10.x"
-- "1.11.x"
-- "1.12.x"
-=======
   - "1.11.x"
   - "1.12.x"
->>>>>>> fc909a3d
 
 branches:
   only:
